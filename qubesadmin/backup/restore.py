--- conflicted
+++ resolved
@@ -1752,27 +1752,7 @@
 
                     if self.options.verify_only:
                         continue
-<<<<<<< HEAD
-                    data_func = functools.partial(
-                        self._handle_volume_data, vm, volume)
-                    size_func = functools.partial(
-                        self._handle_volume_size, vm, volume)
-                    handlers[os.path.join(vm_info.subdir, name + '.img')] = \
-                        (data_func, size_func)
-                handlers[os.path.join(vm_info.subdir, 'firewall.xml')] = (
-                    functools.partial(vm_info.vm.handle_firewall_xml, vm), None)
-                handlers[os.path.join(vm_info.subdir,
-                    'whitelisted-appmenus.list')] = (
-                    functools.partial(self._handle_appmenus_list, vm), None)
-
-        if 'dom0' in restore_info.keys() and \
-                restore_info['dom0'].good_to_go:
-            vms_dirs.append(os.path.dirname(restore_info['dom0'].subdir))
-            vms_size += restore_info['dom0'].size
-            if not self.options.verify_only:
-                handlers[restore_info['dom0'].subdir] = \
-                    (self._handle_dom0, None)
-=======
+
                     for name, volume in vm.volumes.items():
                         if not volume.save_on_stop:
                             continue
@@ -1787,8 +1767,6 @@
                     handlers[os.path.join(vm_info.subdir,
                         'whitelisted-appmenus.list')] = (
                         functools.partial(self._handle_appmenus_list, vm), None)
-
->>>>>>> c6bc4f05
         try:
             self._restore_vm_data(vms_dirs=vms_dirs, vms_size=vms_size,
                 handlers=handlers)
