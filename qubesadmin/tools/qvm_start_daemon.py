--- conflicted
+++ resolved
@@ -785,18 +785,14 @@
 
         :param vm: VM for which start AUDIO daemon
         """
-<<<<<<< HEAD
+        if getattr(vm, "is_preload", False):
+            return
         pacat_cmd = [
             PACAT_DAEMON_PATH,
             "-l",
             str(self.pacat_domid(vm)),
             vm.name,
         ]
-=======
-        if getattr(vm, "is_preload", False):
-            return
-        pacat_cmd = [PACAT_DAEMON_PATH, "-l", self.pacat_domid(vm), vm.name]
->>>>>>> d8dedb23
         vm.log.info("Starting AUDIO")
 
         await asyncio.create_subprocess_exec(*pacat_cmd)
